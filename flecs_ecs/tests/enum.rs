use flecs_ecs::core::{CachedEnumData, World};
use flecs_ecs_derive::Component;

#[repr(C)]
#[derive(Component, Debug, PartialEq)]
pub enum StandardEnum {
    Red,
    Green,
    Blue,
}

#[repr(C)]
#[derive(Component)]
pub enum AnotherEnum {
    Standing,
    Walking,
    Running,
}

#[repr(C)]
#[derive(Component)]
pub enum SparseEnum {
    Black = 1,
    White = 3,
    Grey = 5,
}

#[repr(C)]
#[derive(Component)]
pub enum EnumClass {
    Grass,
    Sand,
    Stone,
}

#[repr(C)]
#[derive(Component)]
pub enum PrefixEnum {
    PrefixEnumFoo,
    PrefixEnumBar,
}

#[repr(C)]
#[derive(Component)]
pub enum ConstantsWithNum {
    Num1,
    Num2,
    Num3,
}

#[repr(C)]
#[derive(Component)]
pub enum EnumIncorrectType {
    A,
    B,
}

#[repr(C)]
#[derive(Component)]
pub enum EnumWithLargeConstant {
    X,
    Y,
    Z = 1000,
}

#[repr(C)]
#[derive(Component)]
pub enum EnumClassWithLargeConstant {
    X,
    Y,
    Z = 1000,
}

/*
    test_int(enum_type.first(), Red);
    test_int(enum_type.last(), Blue);

    auto e_red = enum_type.entity(Red);
    auto e_green = enum_type.entity(Green);
    auto e_blue = enum_type.entity(Blue);

    test_assert(e_red != 0);
    test_str(e_red.path().c_str(), "::StandardEnum::Red");
    test_bool(enum_type.is_valid(Red), true);
    test_assert(e_red.get<StandardEnum>() != nullptr);
    test_assert(e_red.get<StandardEnum>()[0] == Red);

    test_assert(e_green != 0);
    test_str(e_green.path().c_str(), "::StandardEnum::Green");
    test_bool(enum_type.is_valid(Green), true);
    test_assert(e_green.get<StandardEnum>() != nullptr);
    test_assert(e_green.get<StandardEnum>()[0] == Green);

    test_assert(e_blue != 0);
    test_str(e_blue.path().c_str(), "::StandardEnum::Blue");
    test_bool(enum_type.is_valid(Blue), true);
    test_assert(e_blue.get<StandardEnum>() != nullptr);
    test_assert(e_blue.get<StandardEnum>()[0] == Blue);

    test_bool(enum_type.is_valid(Blue + 1), false);
}
*/

#[test]
fn enum_standard_enum_reflection() {
    let world = World::new();
    let entity = world.component::<StandardEnum>().as_entity();
    assert_eq!(entity.path().unwrap(), "::enum::StandardEnum");

    let entity2 = world.entity().set(StandardEnum::Blue);

    // TODO implement .first and .last() on all enums
    assert!(entity.is_valid());
    //let enum_comp = entity.get::<StandardEnum>().unwrap();
<<<<<<< HEAD
    let enum_comp2 = entity2.get::<StandardEnum>();
=======
    let enum_comp2 = entity2.try_get::<StandardEnum>().unwrap();
>>>>>>> e4034775
    entity2.set(StandardEnum::Red);
    //assert!(*enum_comp == StandardEnum::Red);
    assert!(*enum_comp2 == StandardEnum::Red);
    // assert_eq!(
    //     *entity.to_constant::<StandardEnum>().unwrap(),
    //     StandardEnum::Red
    // );

    let redd = StandardEnum::Red;

    let red = redd.get_id_variant(&world);
    let green = StandardEnum::Green.get_id_variant(&world);
    let _blue = StandardEnum::Blue.get_id_variant(&world);

    assert_ne!(red, 0);
    assert_ne!(green, 0);
    assert!(StandardEnum::Red.is_field_registered_as_entity());
    assert_eq!(red.path().unwrap(), "::enum::StandardEnum::Red");
}<|MERGE_RESOLUTION|>--- conflicted
+++ resolved
@@ -112,11 +112,7 @@
     // TODO implement .first and .last() on all enums
     assert!(entity.is_valid());
     //let enum_comp = entity.get::<StandardEnum>().unwrap();
-<<<<<<< HEAD
-    let enum_comp2 = entity2.get::<StandardEnum>();
-=======
     let enum_comp2 = entity2.try_get::<StandardEnum>().unwrap();
->>>>>>> e4034775
     entity2.set(StandardEnum::Red);
     //assert!(*enum_comp == StandardEnum::Red);
     assert!(*enum_comp2 == StandardEnum::Red);
