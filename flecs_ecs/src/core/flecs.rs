--- conflicted
+++ resolved
@@ -308,10 +308,6 @@
 pub mod rest {
     use super::*;
     // REST module components
-<<<<<<< HEAD
-
-=======
->>>>>>> e4034775
     #[repr(C)]
     #[derive(Debug, Copy, Clone)]
     pub struct Rest {
